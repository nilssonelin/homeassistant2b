--- conflicted
+++ resolved
@@ -441,27 +441,10 @@
                 "dateTime": format_datetime(event["dtstart"]),
                 "timeZone": timezone,
             },
-<<<<<<< HEAD
             "end": {
                 "dateTime": format_datetime(event["dtend"]),
                 "timeZone": timezone,
             },
-        }
-
-        # If editing a single instance of a recurring event, add the necessary fields
-        if recurrence_id and recurrence_range == Range.NONE:
-            updated_event["id"] = recurrence_id
-            updated_event["recurringEventId"] = recurrence_id.split("_")[0]
-            updated_event["originalStartTime"] = {
-                "dateTime": format_datetime(event["dtstart"]),
-                "timeZone": timezone,
-            }
-
-            # Add recurrence to not break the chain.
-            if "recurrence" in event:
-                updated_event["recurrence"] = event["recurrence"]
-=======
-            "end": {"dateTime": format_datetime(event["dtend"]), "timeZone": timezone},
             "attendees": [
                 {
                     "id": attendee.get("id"),
@@ -472,9 +455,18 @@
                 for attendee in event["attendees"]
             ],
         }
-        if recurrence_id is not None:
-            parsed_event["recurringEventId"] = recurrence_id
->>>>>>> 82ec29aa
+        # If editing a single instance of a recurring event, add the necessary fields
+        if recurrence_id and recurrence_range == Range.NONE:
+            updated_event["id"] = recurrence_id
+            updated_event["recurringEventId"] = recurrence_id.split("_")[0]
+            updated_event["originalStartTime"] = {
+                "dateTime": format_datetime(event["dtstart"]),
+                "timeZone": timezone,
+            }
+
+            # Add recurrence to not break the chain.
+            if "recurrence" in event:
+                updated_event["recurrence"] = event["recurrence"]
 
         return updated_event
 
