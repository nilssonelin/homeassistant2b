/config
config2/*

tests/testing_config/deps
tests/testing_config/home-assistant.log*

# hass-release
data/
.token

# Translations
homeassistant/components/*/translations

# Hide sublime text stuff
*.sublime-project
*.sublime-workspace

# Hide some OS X stuff
.DS_Store
.AppleDouble
.LSOverride
Icon

# Thumbnails
._*

# IntelliJ IDEA
.idea
*.iml

# pytest
.pytest_cache
.cache

# GITHUB Proposed Python stuff:
*.py[cod]
__pycache__

# C extensions
*.so

# Packages
*.egg
*.egg-info
dist
build
eggs
.eggs
parts
bin
var
sdist
develop-eggs
.installed.cfg
lib
lib64
pip-wheel-metadata

# Logs
*.log
pip-log.txt

# Unit test / coverage reports
.coverage
coverage.xml
nosetests.xml
htmlcov/
test-reports/
test-results.xml
test-output.xml
pytest-*.txt

# Translations
*.mo

# Mr Developer
.mr.developer.cfg
.project
.pydevproject

.python-version

# emacs auto backups
*~
*#
*.orig

# venv stuff
pyvenv.cfg
pip-selfcheck.json
venv
.venv
Pipfile*
share/*
/Scripts/

# vimmy stuff
*.swp
*.swo
tags
ctags.tmp

# vagrant stuff
virtualization/vagrant/setup_done
virtualization/vagrant/.vagrant
virtualization/vagrant/config

# Visual Studio Code
.vscode/*
!.vscode/cSpell.json
!.vscode/extensions.json
!.vscode/tasks.json
.env

# Windows Explorer
desktop.ini
/home-assistant.pyproj
/home-assistant.sln
/.vs/*

# mypy
/.mypy_cache/*
/.dmypy.json

# Secrets
.lokalise_token

# monkeytype
monkeytype.sqlite3

# This is left behind by Azure Restore Cache
tmp_cache

# python-language-server / Rope
.ropeproject

# Will be created from script/split_tests.py
pytest_buckets.txt

<<<<<<< HEAD
.scannerwork/
=======
.scannerwork
>>>>>>> 63afda97
<|MERGE_RESOLUTION|>--- conflicted
+++ resolved
@@ -135,10 +135,4 @@
 .ropeproject
 
 # Will be created from script/split_tests.py
-pytest_buckets.txt
-
-<<<<<<< HEAD
-.scannerwork/
-=======
-.scannerwork
->>>>>>> 63afda97
+pytest_buckets.txt